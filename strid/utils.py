--- conflicted
+++ resolved
@@ -206,26 +206,20 @@
     @property
     def state_matrix(self):
         M, C, K = self.M, self.C, self.K
-<<<<<<< HEAD
-=======
-        A11 = -np.linalg.solve(M, C)
-        A12 = -np.linalg.solve(M, K)
->>>>>>> 03ce9312
         Z = np.zeros_like(M)
         I = np.eye(M.shape[0])
         A11 = -np.linalg.solve(M, C)
         A12 = -np.linalg.solve(M, K)
-        B11 = np.linalg.solve(M, I)
         A = np.r_[np.c_[A11, A12],
                   np.c_[I, Z]]
         return A
-    
+
     def solve(self, t, F=None, d0=None, v0=None, method="RK45"):
-        """Obtain system response to load and initial conditions. 
-        
+        """Obtain system response to load and initial conditions.
+
         Solve the system at time points `t` due to loads `F` and with
         initial displacements `d0` and velocities `v0`.
-        
+
         Arguments
         ---------
         t : 1darray
@@ -241,32 +235,32 @@
         method : str
             Defines the solver used to get the system response, see
             scipy.integrate.solve_ivp.
-            
+
         Returns
         -------
         A, V, D : 2darray
             Acceleration, velocity and displacement vector for the system.
         """
         A = self.state_matrix
-        
+
         d0 = np.zeros(A.shape[0]) if d0 is None else d0
         v0 = np.zeros(A.shape[0]) if v0 is None else v0
         x0 = np.r_[v0, d0]
-        
+
         if F is None:
             U = np.zeros((self.n, t.size))
         else:
             U = np.linalg.solve(self.M, F)
-            
+
         def Bu(ti):
             return np.array([0.]*self.n + [np.interp(ti, t, u) for u in U])
-                 
+
         def dydt(t, x):
             return A.dot(x) + Bu(t)
-        
+
         result = scipy.integrate.solve_ivp(dydt, [t[0], t[-1]], x0, t_eval=t, method=method)
         X = result.y
         V = X[:self.n, :]
         D = X[self.n:, :]
         Acc = A.dot(X)[:self.n, :] + U
-        return Acc, V, D
+        return Acc, V, D